--- conflicted
+++ resolved
@@ -40,15 +40,9 @@
         let sys_ref: &Address = &SYSTEM_ACTOR_ADDR;
         rt.validate_immediate_caller_is(std::iter::once(sys_ref))?;
         let mut empty_map = make_map::<_, ()>(rt.store());
-<<<<<<< HEAD
-        let root = empty_map
-            .flush()
-            .map_err(|err| actor_error!(ErrIllegalState; "failed to construct state: {}", err))?;
-=======
         let root = empty_map.flush().map_err(|err| {
             err.downcast_default(ExitCode::ErrIllegalState, "failed to construct state")
         })?;
->>>>>>> 630b54f1
 
         rt.create(&State::new(root, params.network_name))?;
 
@@ -82,13 +76,9 @@
         // Store mapping of pubkey or actor address to actor ID
         let id_address: Address = rt.transaction(|s: &mut State, rt| {
             s.map_address_to_new_id(rt.store(), &robust_address)
-<<<<<<< HEAD
-                .map_err(|e| actor_error!(ErrIllegalState; "failed to allocate ID address: {}", e))
-=======
                 .map_err(|e| {
                     e.downcast_default(ExitCode::ErrIllegalState, "failed to allocate ID address")
                 })
->>>>>>> 630b54f1
         })?;
 
         // Create an empty actor
