--- conflicted
+++ resolved
@@ -104,15 +104,9 @@
             .ok_or_else(|| actor_error!(ErrNotFound; "failed to resolve given owner address"))?;
 
         let total_reward = rt.transaction(|st: &mut State, rt| {
-<<<<<<< HEAD
-            let mut block_reward =
-                (&st.this_epoch_reward * params.win_count) / EXPECTED_LEADERS_PER_EPOCH;
-            let mut total_reward = params.gas_reward.clone() + &block_reward;
-=======
             let mut block_reward: TokenAmount = (&st.this_epoch_reward * params.win_count)
                 .div_floor(&TokenAmount::from(EXPECTED_LEADERS_PER_EPOCH));
             let mut total_reward = &params.gas_reward + &block_reward;
->>>>>>> 630b54f1
             let curr_balance = rt.current_balance()?;
             if total_reward > curr_balance {
                 log::warn!(
